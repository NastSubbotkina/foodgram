--- conflicted
+++ resolved
@@ -161,7 +161,6 @@
         """Преобразует объект Recipe в представление для JSON ответа."""
         representation = super().to_representation(instance)
         representation['tags'] = TagSerializer(
-<<<<<<< HEAD
             instance.tags.all(),
             many=True,
             read_only=True,
@@ -172,16 +171,6 @@
             many=True,
             read_only=True,
             context=self.context
-=======
-        instance.tags.all(),
-        many=True,
-        context=self.context
-        ).data 
-        representation['ingredients'] = IngredientInRecipeSerializer(
-        instance.ingredient_in_recipe.all(),
-        many=True,
-        context=self.context
->>>>>>> 291d9651
         ).data
 
     def validate_tags(self, data):
